--- conflicted
+++ resolved
@@ -1,10 +1,7 @@
 #include <stdlib.h>
 
-<<<<<<< HEAD
-=======
 #include "memory.h"
 
->>>>>>> 83b14f15
 void *reallocate(void *pointer, size_t oldSize, size_t newSize) {
   if (newSize == 0) {
     free(pointer);
