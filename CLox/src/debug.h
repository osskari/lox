--- conflicted
+++ resolved
@@ -4,10 +4,6 @@
 #include "chunk.h"
 
 void disassembleChunk(Chunk *chunk, const char *name);
-<<<<<<< HEAD
-int disassembleInstruction(Chunk *chunk, int offset);
-=======
 int disassembleIntruction(Chunk *chunk, int offset);
->>>>>>> 83b14f15
 
 #endif