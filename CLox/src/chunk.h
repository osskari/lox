#ifndef clox_chunk_h
#define clox_chunk_h

#include "common.h"
#include "value.h"
<<<<<<< HEAD

#define STACK_MAX 256

typedef enum {
  OP_CONSTANT,
=======

typedef enum {
  OP_CONSTANT,
  OP_NIL,
  OP_TRUE,
  OP_FALSE,
  OP_EQUAL,
  OP_GREATER,
  OP_LESS,
>>>>>>> 83b14f15
  OP_ADD,
  OP_SUBTRACT,
  OP_MULTIPLY,
  OP_DIVIDE,
<<<<<<< HEAD
=======
  OP_NOT,
>>>>>>> 83b14f15
  OP_NEGATE,
  OP_RETURN,
} OpCode;

typedef struct {
  int count;
  int capacity;
  uint8_t *code;
  int *lines;
  ValueArray constants;
} Chunk;

void initChunk(Chunk *chunk);
void freeChunk(Chunk *chunk);
void writeChunk(Chunk *chunk, uint8_t byte, int line);
int addConstant(Chunk *chunk, Value value);

#endif<|MERGE_RESOLUTION|>--- conflicted
+++ resolved
@@ -3,13 +3,6 @@
 
 #include "common.h"
 #include "value.h"
-<<<<<<< HEAD
-
-#define STACK_MAX 256
-
-typedef enum {
-  OP_CONSTANT,
-=======
 
 typedef enum {
   OP_CONSTANT,
@@ -19,15 +12,11 @@
   OP_EQUAL,
   OP_GREATER,
   OP_LESS,
->>>>>>> 83b14f15
   OP_ADD,
   OP_SUBTRACT,
   OP_MULTIPLY,
   OP_DIVIDE,
-<<<<<<< HEAD
-=======
   OP_NOT,
->>>>>>> 83b14f15
   OP_NEGATE,
   OP_RETURN,
 } OpCode;
